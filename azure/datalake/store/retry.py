--- conflicted
+++ resolved
@@ -86,14 +86,9 @@
         @wraps(func)
         def f_retry(*args, **kwargs):
             retry_count = -1
-<<<<<<< HEAD
-            last_exception = None
-            out = None
-            while True:
-=======
+
             while True:
                 last_exception = None
->>>>>>> 0adf4dd5
                 retry_count += 1
                 try:
                     out = func(*args, **kwargs)
@@ -110,16 +105,10 @@
                 request_successful = last_exception is None or response.status_code == 401  # 401 = Invalid credentials
                 if request_successful or not retry_policy.should_retry(response, last_exception, retry_count):
                     break
-<<<<<<< HEAD
-            if out is None:
+            if last_exception is not None:
                 raise last_exception
             return out
 
-=======
-            if last_exception is not None:
-                raise last_exception
-            return out
->>>>>>> 0adf4dd5
         return f_retry
 
     return deco_retry
