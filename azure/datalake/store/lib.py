# -*- coding: utf-8 -*-
# coding=utf-8
# --------------------------------------------------------------------------
# Copyright (c) Microsoft Corporation. All rights reserved.
# Licensed under the MIT License. See License.txt in the project root for
# license information.
# --------------------------------------------------------------------------

"""
Low-level calls to REST end-points.

Specific interfaces to the Data-lake Store filesystem layer and authentication code.
"""

# standard imports
import logging
import os
import threading
import time
import uuid
import platform
import sys

if sys.version_info >= (3, 4):
    import urllib.parse as urllib
else:
    import urllib

from .retry import ExponentialRetryPolicy, retry_decorator_for_auth

# 3rd party imports
import adal
import requests
import requests.exceptions

# this is required due to github issue, to ensure we don't lose perf from openPySSL: https://github.com/pyca/pyopenssl/issues/625
enforce_no_py_open_ssl = None
try:
    from requests.packages.urllib3.contrib.pyopenssl import extract_from_urllib3 as enforce_no_py_open_ssl
except ImportError:
    # in the case of debian/ubuntu system packages, the import is slightly different
    try:
        from urllib3.contrib.pyopenssl import extract_from_urllib3 as enforce_no_py_open_ssl
    except ImportError:
        # if OpenSSL is unavailable in both cases then there is no need to "undo" it.
        pass

if enforce_no_py_open_ssl:
    enforce_no_py_open_ssl()

from .exceptions import DatalakeBadOffsetException, DatalakeRESTException
from .exceptions import FileNotFoundError, PermissionError
from . import __version__

logger = logging.getLogger(__name__)

# TODO: This client id should be removed and it should be a required parameter for authentication.
default_client = os.environ.get('azure_client_id', "04b07795-8ddb-461a-bbee-02f9e1bf7b46")
default_store = os.environ.get('azure_data_lake_store_name', None)
default_adls_suffix = os.environ.get('azure_data_lake_store_url_suffix', 'azuredatalakestore.net')

# Constants
DEFAULT_RESOURCE_ENDPOINT = "https://datalake.azure.net/"
MAX_CONTENT_LENGTH = 2**16

# This is the maximum number of active pool connections
# that are supported during a single operation (such as upload or download of a file).
# This ensures that no connections are prematurely evicted, which has negative performance implications.
MAX_POOL_CONNECTIONS = 1024

# TODO: a breaking change should be made to add a new parameter specific for service_principal_app_id
# instead of overloading client_id, which is also used by other login methods to indicate what application
# is requesting the authentication (for example, in an interactive prompt).
def auth(tenant_id=None, username=None,
         password=None, client_id=default_client,
         client_secret=None, resource=DEFAULT_RESOURCE_ENDPOINT,
         require_2fa=False, authority=None, retry_policy=None, **kwargs):
    """ User/password authentication

    Parameters
    ----------

    tenant_id : str
        associated with the user's subscription, or "common"
    username : str
        active directory user
    password : str
        sign-in password
    client_id : str
        the service principal client
    client_secret : str
        the secret associated with the client_id
    resource : str
        resource for auth (e.g., https://datalake.azure.net/)
    require_2fa : bool
        indicates this authentication attempt requires two-factor authentication
    authority: string
        The full URI of the authentication authority to authenticate against (such as https://login.microsoftonline.com/)
    kwargs : key/values
        Other parameters, for future use

    Returns
    -------
    :type DataLakeCredential :mod: `A DataLakeCredential object`
    """

    if not authority:
        authority = 'https://login.microsoftonline.com/'

    if not tenant_id:
        tenant_id = os.environ.get('azure_tenant_id', "common")

    context = adal.AuthenticationContext(authority +
                                         tenant_id)

    if tenant_id is None or client_id is None:
        raise ValueError("tenant_id and client_id must be supplied for authentication")

    if not username:
        username = os.environ.get('azure_username', None)

    if not password:
        password = os.environ.get('azure_password', None)

    if not client_secret:
        client_secret = os.environ.get('azure_client_secret', None)

    # You can explicitly authenticate with 2fa, or pass in nothing to the auth call
    # and the user will be prompted to login interactively through a browser.
<<<<<<< HEAD
=======

    @retry_decorator_for_auth(retry_policy=retry_policy)
    def get_token_internal():
        # Internal function used so as to use retry decorator
        if require_2fa or (username is None and password is None and client_secret is None):
            code = context.acquire_user_code(resource, client_id)
            print(code['message'])
            out = context.acquire_token_with_device_code(resource, code, client_id)
        elif username and password:
            out = context.acquire_token_with_username_password(resource, username,
                                                               password, client_id)
        elif client_id and client_secret:
            out = context.acquire_token_with_client_credentials(resource, client_id,
                                                                client_secret)
            # for service principal, we store the secret in the credential object for use when refreshing.
            out.update({'secret': client_secret})
        else:
            raise ValueError("No authentication method found for credentials")
        return out
    out = get_token_internal()
>>>>>>> 0adf4dd5

    @retry_decorator_for_auth(retry_policy=retry_policy)
    def get_token_internal():
        # Internal function used so as to use retry decorator
        if require_2fa or (username is None and password is None and client_secret is None):
            code = context.acquire_user_code(resource, client_id)
            print(code['message'])
            out = context.acquire_token_with_device_code(resource, code, client_id)

        elif username and password:
            out = context.acquire_token_with_username_password(resource, username,
                                                               password, client_id)
        elif client_id and client_secret:
            out = context.acquire_token_with_client_credentials(resource, client_id,
                                                                client_secret)
            # for service principal, we store the secret in the credential object for use when refreshing.
            out.update({'secret': client_secret})
        else:
            raise ValueError("No authentication method found for credentials")
        return out

    out = get_token_internal()
    out.update({'access': out['accessToken'], 'resource': resource,
                'refresh': out.get('refreshToken', False),
                'time': time.time(), 'tenant': tenant_id, 'client': client_id})

    return DataLakeCredential(out)


class DataLakeCredential:
    # Be careful modifying this. DataLakeCredential is a general class in azure, and we have to maintain parity.
    def __init__(self, token):
        self.token = token

    def signed_session(self, retry_policy=None):
        # type: () -> requests.Session
        """Create requests session with any required auth headers applied.

        :rtype: requests.Session
        """
        session = requests.Session()
        if time.time() - self.token['time'] > self.token['expiresIn'] - 100:
            self.refresh_token(retry_poliy=retry_policy)

        scheme, token = self.token['tokenType'], self.token['access']
        header = "{} {}".format(scheme, token)
        session.headers['Authorization'] = header
        return session

    def refresh_token(self, authority=None, retry_policy=None):
        """ Refresh an expired authorization token

        Parameters
        ----------
        authority: string
            The full URI of the authentication authority to authenticate against (such as https://login.microsoftonline.com/)
        """
        if self.token.get('refresh', False) is False and (not self.token.get('secret') or not self.token.get('client')):
            raise ValueError("Token cannot be auto-refreshed.")

        if not authority:
            authority = 'https://login.microsoftonline.com/'

        context = adal.AuthenticationContext(authority +
                                             self.token['tenant'])

<<<<<<< HEAD
        @retry_decorator_for_auth(retry_policy=retry_policy)
        def get_token_internal():
            # Internal function used so as to use retry decorator
            if self.token.get('secret') and self.token.get('client'):
                out = context.acquire_token_with_client_credentials(self.token['resource'],
                                                                    self.token['client'],
                                                                    self.token['secret'])
                out.update({'secret': self.token['secret']})
            else:
                out = context.acquire_token_with_refresh_token(self.token['refresh'],
                                                               client_id=self.token['client'],
                                                               resource=self.token['resource'])
            return out

        out = get_token_internal()
=======
        if self.token.get('secret') and self.token.get('client'):
            out = context.acquire_token_with_client_credentials(self.token['resource'],
                                                                self.token['client'],
                                                                self.token['secret'])
            out.update({'secret': self.token['secret']})
        else:
            out = context.acquire_token_with_refresh_token(self.token['refresh'],
                                                           client_id=self.token['client'],
                                                           resource=self.token['resource'])
>>>>>>> 0adf4dd5
        # common items to update
        out.update({'access': out['accessToken'],
                    'time': time.time(), 'tenant': self.token['tenant'],
                    'resource': self.token['resource'], 'client': self.token['client']})

        self.token = out

class DatalakeRESTInterface:
    """ Call factory for webHDFS endpoints on ADLS

    Parameters
    ----------
    store_name: str
        The name of the Data Lake Store account to execute operations against.
    token: dict
        from `auth()` or `refresh_token()` or other ADAL source
    url_suffix: str (None)
        Domain to send REST requests to. The end-point URL is constructed
        using this and the store_name. If None, use default.
    api_version: str (2018-05-01)
        The API version to target with requests. Changing this value will
        change the behavior of the requests, and can cause unexpected behavior or
        breaking changes. Changes to this value should be undergone with caution.
    kwargs: optional arguments to auth
        See ``auth()``. Includes, e.g., username, password, tenant; will pull
        values from environment variables if not provided.
    """

    ends = {
        # OP: (HTTP method, required fields, allowed fields)
        'APPEND': ('post', set(), {'append', 'offset', 'syncFlag', 'filesessionid', 'leaseid'}),
        'CHECKACCESS': ('get', set(), {'fsaction'}),
        'CONCAT': ('post', {'sources'}, {'sources'}),
        'MSCONCAT': ('post', set(), {'deleteSourceDirectory'}),
        'CREATE': ('put', set(), {'overwrite', 'write', 'syncFlag', 'filesessionid', 'leaseid'}),
        'DELETE': ('delete', set(), {'recursive'}),
        'GETCONTENTSUMMARY': ('get', set(), set()),
        'GETFILESTATUS': ('get', set(), set()),
        'LISTSTATUS': ('get', set(), {'listSize', 'listAfter'}),
        'MKDIRS': ('put', set(), set()),
        'OPEN': ('get', set(), {'offset', 'length', 'read', 'filesessionid'}),
        'RENAME': ('put', {'destination'}, {'destination'}),
        'SETOWNER': ('put', set(), {'owner', 'group'}),
        'SETPERMISSION': ('put', set(), {'permission'}),
        'SETEXPIRY': ('put', {'expiryOption'}, {'expiryOption', 'expireTime'}),
        'SETACL': ('put', {'aclSpec'}, {'aclSpec'}),
        'MODIFYACLENTRIES': ('put', {'aclSpec'}, {'aclSpec'}),
        'REMOVEACLENTRIES': ('put', {'aclSpec'}, {'aclSpec'}),
        'REMOVEACL': ('put', set(), set()),
        'MSGETACLSTATUS': ('get', set(), set()),
        'REMOVEDEFAULTACL': ('put', set(), set())
    }

    def __init__(self, store_name=default_store, token=None,
                 url_suffix=default_adls_suffix, api_version='2018-05-01', **kwargs):
        # in the case where an empty string is passed for the url suffix, it must be replaced with the default.
        url_suffix = url_suffix or default_adls_suffix
        self.local = threading.local()
        if token is None:
            token = auth(**kwargs)
        self.token = token

        # There is a case where the user can opt to exclude an API version, in which case
        # the service itself decides on the API version to use (it's default).
        self.api_version = api_version or None
<<<<<<< HEAD
        self.head = {'Authorization': token.signed_session(retry_policy=None).headers['Authorization']}
=======
        self.head = None
        self._check_token()  # Retryable method. Will ensure that signed_session token is current when we set it on next line
        self.head = {'Authorization': token.signed_session().headers['Authorization']}
>>>>>>> 0adf4dd5
        self.url = 'https://%s.%s/' % (store_name, url_suffix)
        self.webhdfs = 'webhdfs/v1/'
        self.extended_operations = 'webhdfsext/'
        self.user_agent = "python/{} ({}) {}/{} Azure-Data-Lake-Store-SDK-For-Python".format(
            platform.python_version(),
            platform.platform(),
            __name__,
            __version__)

    @property
    def session(self):
        try:
            s = self.local.session
        except AttributeError:
            s = None
        if not s:
            adapter = requests.adapters.HTTPAdapter(
                pool_connections=MAX_POOL_CONNECTIONS,
                pool_maxsize=MAX_POOL_CONNECTIONS)
            s = requests.Session()
            s.mount(self.url, adapter)
            self.local.session = s
        return s

<<<<<<< HEAD
    def _check_token(self, retry_policy=None):
        cur_session = self.token.signed_session(retry_policy=retry_policy)
        if not self.head or self.head.get('Authorization') != cur_session.headers['Authorization']:
            self.head = {'Authorization': cur_session.headers['Authorization']}
            self.local.session = None
=======
    def _check_token(self, retry_policy= None):
        @retry_decorator_for_auth(retry_policy=retry_policy)
        def check_token_internal():
            cur_session = self.token.signed_session()
            if not self.head or self.head.get('Authorization') != cur_session.headers['Authorization']:
                self.head = {'Authorization': cur_session.headers['Authorization']}
                self.local.session = None
        check_token_internal()
>>>>>>> 0adf4dd5

    def _log_request(self, method, url, op, path, params, headers, retry_count):
        msg = "HTTP Request\n{} {}\n".format(method.upper(), url)
        msg += "{} '{}' {}\n\n".format(
            op, path,
            " ".join(["{}={}".format(key, params[key]) for key in params]))
        msg += "\n".join(["{}: {}".format(header, headers[header])
                          for header in headers])
        if retry_count > 0:
            msg += "retry-count:{}".format(retry_count)
        logger.debug(msg)

    def _content_truncated(self, response):
        if 'content-length' not in response.headers:
            return False
        return int(response.headers['content-length']) > MAX_CONTENT_LENGTH

    def _log_response(self, response, payload=False):
        msg = "HTTP Response\n{}\n{}".format(
            response.status_code,
            "\n".join(["{}: {}".format(header, response.headers[header])
                       for header in response.headers]))
        if payload:
            msg += "\n\n{}".format(response.content[:MAX_CONTENT_LENGTH])
            if self._content_truncated(response):
                msg += "\n(Response body was truncated)"
        logger.debug(msg)

    def log_response_and_raise(self, response, exception, level=logging.ERROR):
        msg = "Exception " + repr(exception)
        if response is not None:
            msg += "\n{}\n{}".format(
                response.status_code,
                "\n".join([
                    "{}: {}".format(header, response.headers[header])
                    for header in response.headers]))
            msg += "\n\n{}".format(response.content[:MAX_CONTENT_LENGTH])
            if self._content_truncated(response):
                msg += "\n(Response body was truncated)"
        logger.log(level, msg)
        raise exception

    def _is_json_response(self, response):
        if 'content-type' not in response.headers:
            return False
        return response.headers['content-type'].startswith('application/json')

    def call(self, op, path='', is_extended=False, expected_error_code=None, retry_policy=None, headers = {},  **kwargs):
        """ Execute a REST call

        Parameters
        ----------
        op: str
            webHDFS operation to perform, one of `DatalakeRESTInterface.ends`
        path: str
            filepath on the remote system
        is_extended: bool (False)
            Indicates if the API call comes from the webhdfs extensions path or the basic webhdfs path.
            By default, all requests target the official webhdfs path. A small subset of custom convenience
            methods specific to Azure Data Lake Store target the extension path (such as SETEXPIRY).
        expected_error_code: int
            Optionally indicates a specific, expected error code, if any. In the event that this error
            is returned, the exception will be logged to DEBUG instead of ERROR stream. The exception
            will still be raised, however, as it is expected that the caller will expect to handle it
            and do something different if it is raised.
        kwargs: dict
            other parameters, as defined by the webHDFS standard and
            https://msdn.microsoft.com/en-us/library/mt710547.aspx
        """
        retry_policy = ExponentialRetryPolicy() if retry_policy is None else retry_policy
        if op not in self.ends:
            raise ValueError("No such op: %s", op)
        self._check_token()
        method, required, allowed = self.ends[op]
        allowed.add('api-version')
        data = kwargs.pop('data', b'')
        stream = kwargs.pop('stream', False)
        keys = set(kwargs)
        if required > keys:
            raise ValueError("Required parameters missing: %s",
                             required - keys)
        if keys - allowed > set():
            raise ValueError("Extra parameters given: %s",
                             keys - allowed)
        params = {'OP': op}
        if self.api_version:
            params['api-version'] = self.api_version

        params.update(kwargs)

        if is_extended:
            url = self.url + self.extended_operations
        else:
            url = self.url + self.webhdfs
        url += urllib.quote(path)

        retry_count = -1
        request_id = str(uuid.uuid1())
        while True:
            retry_count += 1
            last_exception = None
            try:
                response = self.__call_once(method=method,
                                            url=url,
                                            params=params,
                                            data=data,
                                            stream=stream,
                                            request_id=request_id,
                                            retry_count=retry_count,
                                            op=op,
                                            path=path,
                                            headers=headers,
                                            **kwargs)
            except requests.exceptions.RequestException as e:
                last_exception = e
                response = None

            request_successful = self.is_successful_response(response, last_exception)
            if request_successful or not retry_policy.should_retry(response, last_exception, retry_count):
                break

        if not request_successful and last_exception is not None:
            raise DatalakeRESTException('HTTP error: ' + repr(last_exception))
        
        exception_log_level = logging.ERROR
        if expected_error_code and response.status_code == expected_error_code:
            logger.log(logging.DEBUG, 'Error code: {} was an expected potential error from the caller. Logging the exception to the debug stream'.format(response.status_code))
            exception_log_level = logging.DEBUG

        if response.status_code == 403:
            self.log_response_and_raise(response, PermissionError(path), level=exception_log_level)
        elif response.status_code == 404:
            self.log_response_and_raise(response, FileNotFoundError(path), level=exception_log_level)
        elif response.status_code >= 400:
            err = DatalakeRESTException(
                'Data-lake REST exception: %s, %s' % (op, path))
            if self._is_json_response(response):
                out = response.json()
                if 'RemoteException' in out:
                    exception = out['RemoteException']['exception']
                    if exception == 'BadOffsetException':
                        err = DatalakeBadOffsetException(path)
                        self.log_response_and_raise(response, err, level=logging.DEBUG)
            self.log_response_and_raise(response, err, level=exception_log_level)
        else:
            self._log_response(response)

        if self._is_json_response(response):
            out = response.json()
            if out.get('boolean', True) is False:
                err = DatalakeRESTException(
                    'Operation failed: %s, %s' % (op, path))
                self.log_response_and_raise(response, err)
            return out
        return response

    def is_successful_response(self, response, exception):
        if exception is not None:
            return False
        if 100 <= response.status_code < 300:
            return True
        return False

    def __call_once(self, method, url, params, data, stream, request_id, retry_count, op, path='', headers={}, **kwargs):
        func = getattr(self.session, method)
        req_headers = self.head.copy()
        req_headers['x-ms-client-request-id'] = request_id + "." + str(retry_count)
        req_headers['User-Agent'] = self.user_agent
        req_headers.update(headers)
        self._log_request(method, url, op, urllib.quote(path), kwargs, req_headers, retry_count)
        return func(url, params=params, headers=req_headers, data=data, stream=stream)

    def __getstate__(self):
        state = self.__dict__.copy()
        state.pop('local', None)
        return state

"""
Not yet implemented (or not applicable)
http://hadoop.apache.org/docs/stable/hadoop-project-dist/hadoop-hdfs/WebHDFS.html

GETFILECHECKSUM
GETHOMEDIRECTORY
GETDELEGATIONTOKEN n/a - use auth
GETDELEGATIONTOKENS n/a - use auth
GETXATTRS
LISTXATTRS
CREATESYMLINK n/a
SETREPLICATION n/a
SETTIMES
RENEWDELEGATIONTOKEN n/a - use auth
CANCELDELEGATIONTOKEN n/a - use auth
CREATESNAPSHOT
RENAMESNAPSHOT
SETXATTR
REMOVEXATTR
"""<|MERGE_RESOLUTION|>--- conflicted
+++ resolved
@@ -127,8 +127,6 @@
 
     # You can explicitly authenticate with 2fa, or pass in nothing to the auth call
     # and the user will be prompted to login interactively through a browser.
-<<<<<<< HEAD
-=======
 
     @retry_decorator_for_auth(retry_policy=retry_policy)
     def get_token_internal():
@@ -137,6 +135,7 @@
             code = context.acquire_user_code(resource, client_id)
             print(code['message'])
             out = context.acquire_token_with_device_code(resource, code, client_id)
+
         elif username and password:
             out = context.acquire_token_with_username_password(resource, username,
                                                                password, client_id)
@@ -148,28 +147,6 @@
         else:
             raise ValueError("No authentication method found for credentials")
         return out
-    out = get_token_internal()
->>>>>>> 0adf4dd5
-
-    @retry_decorator_for_auth(retry_policy=retry_policy)
-    def get_token_internal():
-        # Internal function used so as to use retry decorator
-        if require_2fa or (username is None and password is None and client_secret is None):
-            code = context.acquire_user_code(resource, client_id)
-            print(code['message'])
-            out = context.acquire_token_with_device_code(resource, code, client_id)
-
-        elif username and password:
-            out = context.acquire_token_with_username_password(resource, username,
-                                                               password, client_id)
-        elif client_id and client_secret:
-            out = context.acquire_token_with_client_credentials(resource, client_id,
-                                                                client_secret)
-            # for service principal, we store the secret in the credential object for use when refreshing.
-            out.update({'secret': client_secret})
-        else:
-            raise ValueError("No authentication method found for credentials")
-        return out
 
     out = get_token_internal()
     out.update({'access': out['accessToken'], 'resource': resource,
@@ -216,23 +193,6 @@
         context = adal.AuthenticationContext(authority +
                                              self.token['tenant'])
 
-<<<<<<< HEAD
-        @retry_decorator_for_auth(retry_policy=retry_policy)
-        def get_token_internal():
-            # Internal function used so as to use retry decorator
-            if self.token.get('secret') and self.token.get('client'):
-                out = context.acquire_token_with_client_credentials(self.token['resource'],
-                                                                    self.token['client'],
-                                                                    self.token['secret'])
-                out.update({'secret': self.token['secret']})
-            else:
-                out = context.acquire_token_with_refresh_token(self.token['refresh'],
-                                                               client_id=self.token['client'],
-                                                               resource=self.token['resource'])
-            return out
-
-        out = get_token_internal()
-=======
         if self.token.get('secret') and self.token.get('client'):
             out = context.acquire_token_with_client_credentials(self.token['resource'],
                                                                 self.token['client'],
@@ -242,7 +202,6 @@
             out = context.acquire_token_with_refresh_token(self.token['refresh'],
                                                            client_id=self.token['client'],
                                                            resource=self.token['resource'])
->>>>>>> 0adf4dd5
         # common items to update
         out.update({'access': out['accessToken'],
                     'time': time.time(), 'tenant': self.token['tenant'],
@@ -308,13 +267,9 @@
         # There is a case where the user can opt to exclude an API version, in which case
         # the service itself decides on the API version to use (it's default).
         self.api_version = api_version or None
-<<<<<<< HEAD
-        self.head = {'Authorization': token.signed_session(retry_policy=None).headers['Authorization']}
-=======
         self.head = None
         self._check_token()  # Retryable method. Will ensure that signed_session token is current when we set it on next line
         self.head = {'Authorization': token.signed_session().headers['Authorization']}
->>>>>>> 0adf4dd5
         self.url = 'https://%s.%s/' % (store_name, url_suffix)
         self.webhdfs = 'webhdfs/v1/'
         self.extended_operations = 'webhdfsext/'
@@ -339,13 +294,7 @@
             self.local.session = s
         return s
 
-<<<<<<< HEAD
-    def _check_token(self, retry_policy=None):
-        cur_session = self.token.signed_session(retry_policy=retry_policy)
-        if not self.head or self.head.get('Authorization') != cur_session.headers['Authorization']:
-            self.head = {'Authorization': cur_session.headers['Authorization']}
-            self.local.session = None
-=======
+
     def _check_token(self, retry_policy= None):
         @retry_decorator_for_auth(retry_policy=retry_policy)
         def check_token_internal():
@@ -354,7 +303,6 @@
                 self.head = {'Authorization': cur_session.headers['Authorization']}
                 self.local.session = None
         check_token_internal()
->>>>>>> 0adf4dd5
 
     def _log_request(self, method, url, op, path, params, headers, retry_count):
         msg = "HTTP Request\n{} {}\n".format(method.upper(), url)
