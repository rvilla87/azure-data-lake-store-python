# -*- coding: utf-8 -*-
# coding=utf-8
# --------------------------------------------------------------------------
# Copyright (c) Microsoft Corporation. All rights reserved.
# Licensed under the MIT License. See License.txt in the project root for
# license information.
# --------------------------------------------------------------------------

"""
High performance multi-threaded module to up/download

Calls method in `core` with thread pool executor to ensure the network
is used to its maximum throughput.

Only implements upload and download of (massive) files and directory trees.
"""
from contextlib import closing
import glob
import logging
import os
import pickle
import uuid
import time
import errno
import uuid

from io import open
from .core import AzureDLPath, _fetch_range
from .exceptions import FileExistsError, FileNotFoundError
from .transfer import ADLTransferClient
from .utils import datadir, read_block, tokenize
from .retry import ExponentialRetryPolicy

logger = logging.getLogger(__name__)


def save(instance, filename, keep=True):
    if os.path.exists(filename):
        all_downloads = load(filename)
    else:
        all_downloads = {}
    if not instance.client._fstates.contains_all('finished') and keep:
        all_downloads[instance._name] = instance
    else:
        all_downloads.pop(instance._name, None)
    try:
        # persist failure should not halt things
        with open(filename, 'wb') as f:
            pickle.dump(all_downloads, f)
    except IOError:
        logger.debug("Persist failed: %s" % filename)


def load(filename):
    try:
        return pickle.load(open(filename, 'rb'))
    except:
        return {}


class ADLDownloader(object):
    """ Download remote file(s) using chunks and threads

    Launches multiple threads for efficient downloading, with `chunksize`
    assigned to each. The remote path can be a single file, a directory
    of files or a glob pattern.

    Parameters
    ----------
    adlfs: ADL filesystem instance
    rpath: str
        remote path/globstring to use to find remote files. Recursive glob
        patterns using `**` are not supported.
    lpath: str
        local path. If downloading a single file, will write to this specific
        file, unless it is an existing directory, in which case a file is
        created within it. If downloading multiple files, this is the root
        directory to write within. Will create directories as required.
    nthreads: int [None]
        Number of threads to use. If None, uses the number of cores.
    chunksize: int [2**28]
        Number of bytes for a chunk. Large files are split into chunks. Files
        smaller than this number will always be transferred in a single thread.
    buffersize: int [2**22]
        Number of bytes for internal buffer. This block cannot be bigger than
        a chunk and cannot be smaller than a block.
    blocksize: int [2**22]
        Number of bytes for a block. Within each chunk, we write a smaller
        block for each API call. This block cannot be bigger than a chunk.
    client: ADLTransferClient [None]
        Set an instance of ADLTransferClient when finer-grained control over
        transfer parameters is needed. Ignores `nthreads` and `chunksize` set
        by constructor.
    run: bool [True]
        Whether to begin executing immediately.
    overwrite: bool [False]
        Whether to forcibly overwrite existing files/directories. If False and
        local path is a directory, will quit regardless if any files would be
        overwritten or not. If True, only matching filenames are actually
        overwritten.
    progress_callback: callable [None]
        Callback for progress with signature function(current, total) where
        current is the number of bytes transfered so far, and total is the
        size of the blob, or None if the total size is unknown.

    See Also
    --------
    azure.datalake.store.transfer.ADLTransferClient
    """
    def __init__(self, adlfs, rpath, lpath, nthreads=None, chunksize=2**28,
                 buffersize=2**22, blocksize=2**22, client=None, run=True,
                 overwrite=False, verbose=False, progress_callback=None):
        
        # validate that the src exists and the current user has access to it
        # this only validates access to the top level folder. If there are files
        # or folders underneath it that the user does not have access to the download
        # will fail on those files. We clean the path in case there are wildcards.
        # In this case, we will always invalidate the cache for this check to 
        # do our best to ensure that the path exists as close to run time of the transfer as possible.
        # Due to the nature of a distributed filesystem, the path could be deleted later during execution,
        # at which point the transfer's behavior may be non-deterministic, but it will indicate an error.
        if not adlfs.exists(AzureDLPath(rpath).globless_prefix, invalidate_cache=True):
            raise FileNotFoundError('Data Lake item at path: {} either does not exist or the current user does not have permission to access it.'.format(rpath))
        if client:
            self.client = client
        else:
            self.client = ADLTransferClient(
                adlfs,
                transfer=get_chunk,
                nthreads=nthreads,
                chunksize=chunksize,
                buffersize=buffersize,
                blocksize=blocksize,
                chunked=False,
                verbose=verbose,
                parent=self,
                progress_callback=progress_callback)
        self._name = tokenize(adlfs, rpath, lpath, chunksize, blocksize)
        self.rpath = rpath
        self.lpath = lpath
        self._overwrite = overwrite
        existing_files = self._setup()
        if existing_files:
            raise FileExistsError('Overwrite was not specified and the following files exist, blocking the transfer operation. Please specify overwrite to overwrite these files during transfer: {}'.format(','.join(existing_files)))
        
        if run:
            self.run()

    def save(self, keep=True):
        """ Persist this download

        Saves a copy of this transfer process in its current state to disk.
        This is done automatically for a running transfer, so that as a chunk
        is completed, this is reflected. Thus, if a transfer is interrupted,
        e.g., by user action, the transfer can be restarted at another time.
        All chunks that were not already completed will be restarted at that
        time.

        See methods ``load`` to retrieved saved transfers and ``run`` to
        resume a stopped transfer.

        Parameters
        ----------
        keep: bool (True)
            If True, transfer will be saved if some chunks remain to be
            completed; the transfer will be sure to be removed otherwise.
        """
        save(self, os.path.join(datadir, 'downloads'), keep)

    @staticmethod
    def load():
        """ Load list of persisted transfers from disk, for possible resumption.

        Returns
        -------
            A dictionary of download instances. The hashes are auto-
            generated unique. The state of the chunks completed, errored, etc.,
            can be seen in the status attribute. Instances can be resumed with
            ``run()``.
        """
        return load(os.path.join(datadir, 'downloads'))

    @staticmethod
    def clear_saved():
        """ Remove references to all persisted downloads.
        """
        if os.path.exists(os.path.join(datadir, 'downloads')):
            os.remove(os.path.join(datadir, 'downloads'))

    @property
    def hash(self):
        return self._name

    def _setup(self):
        """ Create set of parameters to loop over
        """
        if "*" not in self.rpath:
            rfiles = self.client._adlfs.walk(self.rpath, details=True, invalidate_cache=True)
        else:
            rfiles = self.client._adlfs.glob(self.rpath, details=True, invalidate_cache=True)

        if len(rfiles) == 1 and self.client._adlfs.info(self.rpath)['type'] == 'FILE':
            if os.path.exists(self.lpath) and os.path.isdir(self.lpath):
                file_pairs = [(os.path.join(self.lpath, os.path.basename(rfiles[0]['name'] + '.inprogress')),
                               rfiles[0])]
            else:
                file_pairs = [(self.lpath, rfiles[0])]
        elif len(rfiles) >= 1:
            local_rel_rpath = str(AzureDLPath(self.rpath).trim().globless_prefix)
            file_pairs = [(os.path.join(self.lpath, os.path.relpath(f['name'] +'.inprogress', local_rel_rpath)), f)
                          for f in rfiles]
        else:
            raise ValueError('No files to download')

        # this property is used for internal validation
        # and should not be referenced directly by public callers
        self._file_pairs = file_pairs

        existing_files = []
        for lfile, rfile in file_pairs:
            # only interested in the final destination file name for existence, 
            # not the initial inprogress target
            destination_file = lfile.replace('.inprogress', '')
            if not self._overwrite and os.path.exists(destination_file):
                existing_files.append(destination_file)
            else:
                self.client.submit(rfile['name'], lfile, rfile['length'])
        
        return existing_files
    def run(self, nthreads=None, monitor=True):
        """ Populate transfer queue and execute downloads

        Parameters
        ----------
        nthreads: int [None]
            Override default nthreads, if given
        monitor: bool [True]
            To watch and wait (block) until completion.
        """
        def touch(self, src, dst):
            root = os.path.dirname(dst)
            if not os.path.exists(root) and root:
                # don't attempt to create current directory
                logger.debug('Creating directory %s', root)
                try:
                    os.makedirs(root)
                except OSError as e:
                    if e.errno != errno.EEXIST:
                        raise
            logger.debug('Creating empty file %s', dst)
            with open(dst, 'wb'):
                pass

        for empty_directory in self.client._adlfs._empty_dirs_to_add():
            local_rel_rpath = str(AzureDLPath(self.rpath).trim().globless_prefix)
            path = os.path.join(self.lpath, os.path.relpath(empty_directory['name'], local_rel_rpath))
            try:
                os.makedirs(path)
            except OSError as e:
                if e.errno != errno.EEXIST:
                    raise
        self.client.run(nthreads, monitor, before_start=touch)

    def active(self):
        """ Return whether the downloader is active """
        return self.client.active

    def successful(self):
        """
        Return whether the downloader completed successfully.

        It will raise AssertionError if the downloader is active.
        """
        return self.client.successful

    def __str__(self):
        return "<ADL Download: %s -> %s (%s)>" % (self.rpath, self.lpath,
                                                  self.client.status)

    __repr__ = __str__

def get_chunk(adlfs, src, dst, offset, size, buffersize, blocksize,
              shutdown_event=None, retries=10, delay=0.01, backoff=3):
    """ Download a piece of a remote file and write locally

    Internal function used by `download`.
    """
    err = None
    total_bytes_downloaded = 0
    retry_policy = ExponentialRetryPolicy(max_retries=retries, exponential_retry_interval=delay,
                                          exponential_factor=backoff)
    filesessionid = str(uuid.uuid4())
<<<<<<< HEAD
=======

>>>>>>> 9e88d05b
    try:
        nbytes = 0
        start = offset

        with open(dst, 'rb+') as fout:
            fout.seek(start)
            while start < offset+size:
                with closing(_fetch_range(adlfs.azure, src, start=start,
                                          end=min(start+blocksize, offset+size), stream=True, retry_policy=retry_policy, filesessionid=filesessionid)) as response:
                    chunk = response.content
                    if shutdown_event and shutdown_event.is_set():
                        return total_bytes_downloaded, None
                    if chunk:
                        nwritten = fout.write(chunk)
                        if nwritten:
                            nbytes += nwritten
                            start += nwritten
                        else:
                            raise IOError("Failed to write to disk for {0} at location {1} with blocksize {2}".format(dst, start, blocksize))
        logger.debug('Downloaded %s bytes to %s, byte offset %s', nbytes, dst, offset)

        # There are certain cases where we will be throttled and recieve less than the expected amount of data.
        # In these cases, instead of failing right away, instead indicate a retry is occuring and update offset and
        # size to attempt another read to get the rest of the data. We will only do this if the amount of bytes read
        # is less than size, because if somehow we recieved too much data we are not clear on how to proceed.
        if nbytes < size:
            errMsg = 'Did not recieve total bytes requested from server. This can be due to server side throttling and will be retried. Data Expected: {}. Data Received: {}.'.format(size, nbytes)
            size -= nbytes
            offset += nbytes
            total_bytes_downloaded += nbytes
            raise IOError(errMsg)
        elif nbytes > size:
            raise IOError('Received more bytes than expected from the server. Expected: {}. Received: {}.'.format(size, nbytes))
        else:
            total_bytes_downloaded += nbytes

        return total_bytes_downloaded, None
    except Exception as e:
        err = e
        logger.debug('Exception %s on ADL download on attempt', repr(err))
        exception = RuntimeError('Max number of ADL retries exceeded: exception ' + repr(err))
        logger.error('Download failed %s; %s', dst, repr(exception))
        return total_bytes_downloaded, exception


class ADLUploader(object):
    """ Upload local file(s) using chunks and threads

    Launches multiple threads for efficient uploading, with `chunksize`
    assigned to each. The path can be a single file, a directory
    of files or a glob pattern.

    Parameters
    ----------
    adlfs: ADL filesystem instance
    rpath: str
        remote path to upload to; if multiple files, this is the dircetory
        root to write within
    lpath: str
        local path. Can be single file, directory (in which case, upload
        recursively) or glob pattern. Recursive glob patterns using `**` are
        not supported.
    nthreads: int [None]
        Number of threads to use. If None, uses the number of cores.
    chunksize: int [2**28]
        Number of bytes for a chunk. Large files are split into chunks. Files
        smaller than this number will always be transferred in a single thread.
    buffersize: int [2**22]
        Number of bytes for internal buffer. This block cannot be bigger than
        a chunk and cannot be smaller than a block.
    blocksize: int [2**22]
        Number of bytes for a block. Within each chunk, we write a smaller
        block for each API call. This block cannot be bigger than a chunk.
    client: ADLTransferClient [None]
        Set an instance of ADLTransferClient when finer-grained control over
        transfer parameters is needed. Ignores `nthreads` and `chunksize`
        set by constructor.
    run: bool [True]
        Whether to begin executing immediately.
    overwrite: bool [False]
        Whether to forcibly overwrite existing files/directories. If False and
        remote path is a directory, will quit regardless if any files would be
        overwritten or not. If True, only matching filenames are actually
        overwritten.
    progress_callback: callable [None]
        Callback for progress with signature function(current, total) where
        current is the number of bytes transfered so far, and total is the
        size of the blob, or None if the total size is unknown.

    See Also
    --------
    azure.datalake.store.transfer.ADLTransferClient
    """
    def __init__(self, adlfs, rpath, lpath, nthreads=None, chunksize=2**28,
                 buffersize=2**22, blocksize=2**22, client=None, run=True,
                 overwrite=False, verbose=False, progress_callback=None):

        if client:
            self.client = client
        else:
            self.client = ADLTransferClient(
                adlfs,
                transfer=put_chunk,
                merge=merge_chunks,
                nthreads=nthreads,
                chunksize=chunksize,
                buffersize=buffersize,
                blocksize=blocksize,
                delimiter=None, # TODO: see utils.cs for what is required to support delimiters.
                parent=self,
                verbose=verbose,
                unique_temporary=True,
                progress_callback=progress_callback)
        self._name = tokenize(adlfs, rpath, lpath, chunksize, blocksize)
        self.rpath = AzureDLPath(rpath)
        self.lpath = lpath
        self._overwrite = overwrite
        existing_files = self._setup()
        
        if existing_files:
            raise FileExistsError('Overwrite was not specified and the following files exist, blocking the transfer operation. Please specify overwrite to overwrite these files during transfer: {}'.format(','.join(existing_files)))

        if run:
            self.run()

    def save(self, keep=True):
        """ Persist this upload

        Saves a copy of this transfer process in its current state to disk.
        This is done automatically for a running transfer, so that as a chunk
        is completed, this is reflected. Thus, if a transfer is interrupted,
        e.g., by user action, the transfer can be restarted at another time.
        All chunks that were not already completed will be restarted at that
        time.

        See methods ``load`` to retrieved saved transfers and ``run`` to
        resume a stopped transfer.

        Parameters
        ----------
        keep: bool (True)
            If True, transfer will be saved if some chunks remain to be
            completed; the transfer will be sure to be removed otherwise.
        """
        save(self, os.path.join(datadir, 'uploads'), keep)

    @staticmethod
    def load():
        """ Load list of persisted transfers from disk, for possible resumption.

        Returns
        -------
            A dictionary of upload instances. The hashes are auto-
            generated unique. The state of the chunks completed, errored, etc.,
            can be seen in the status attribute. Instances can be resumed with
            ``run()``.
        """
        return load(os.path.join(datadir, 'uploads'))

    @staticmethod
    def clear_saved():
        """ Remove references to all persisted uploads.
        """
        if os.path.exists(os.path.join(datadir, 'uploads')):
            os.remove(os.path.join(datadir, 'uploads'))

    @property
    def hash(self):
        return self._name

    def _setup(self):
        """ Create set of parameters to loop over
        """
        is_path_walk_empty = False
        if "*" not in self.lpath:
            lfiles = []
            for directory, subdir, fnames in os.walk(self.lpath):
                lfiles.extend([os.path.join(directory, f) for f in fnames])
                if not subdir and not fnames: # Empty Directory
                    self.client._adlfs._emptyDirs.append(directory)

            if (not lfiles and os.path.exists(self.lpath) and
                    not os.path.isdir(self.lpath)):
                lfiles = [self.lpath]
                is_path_walk_empty = True
        else:
            lfiles = glob.glob(self.lpath)
        
        if len(lfiles) > 0 and not is_path_walk_empty:
            local_rel_lpath = str(AzureDLPath(self.lpath).globless_prefix)
            file_pairs = [(f, self.rpath / AzureDLPath(f).relative_to(local_rel_lpath)) for f in lfiles]
        elif lfiles:
            if self.client._adlfs.exists(self.rpath, invalidate_cache=True) and \
               self.client._adlfs.info(self.rpath, invalidate_cache=False)['type'] == "DIRECTORY":
                file_pairs = [(lfiles[0], self.rpath / AzureDLPath(lfiles[0]).name)]
            else:
                file_pairs = [(lfiles[0], self.rpath)]
        else:
            raise ValueError('No files to upload')

        # this property is used for internal validation
        # and should not be referenced directly by public callers
        self._file_pairs = file_pairs

        existing_files = []
        for lfile, rfile in file_pairs:
            if not self._overwrite and self.client._adlfs.exists(rfile, invalidate_cache=False):
                existing_files.append(rfile.as_posix())
            else:
                fsize = os.stat(lfile).st_size
                self.client.submit(lfile, rfile, fsize)

        return existing_files

    def run(self, nthreads=None, monitor=True):
        """ Populate transfer queue and execute downloads

        Parameters
        ----------
        nthreads: int [None]
            Override default nthreads, if given
        monitor: bool [True]
            To watch and wait (block) until completion.
        """
        for empty_directory in self.client._adlfs._empty_dirs_to_add():
            local_rel_path = os.path.relpath(empty_directory, self.lpath)
            rel_rpath = str(AzureDLPath(self.rpath).trim().globless_prefix / local_rel_path)
            self.client._adlfs.mkdir(rel_rpath)

        self.client.run(nthreads, monitor)

    def active(self):
        """ Return whether the uploader is active """
        return self.client.active

    def successful(self):
        """
        Return whether the uploader completed successfully.

        It will raise AssertionError if the uploader is active.
        """
        return self.client.successful

    def __str__(self):
        return "<ADL Upload: %s -> %s (%s)>" % (self.lpath, self.rpath,
                                                self.client.status)

    __repr__ = __str__


def put_chunk(adlfs, src, dst, offset, size, buffersize, blocksize, delimiter=None,
              shutdown_event=None):
    """ Upload a piece of a local file

    Internal function used by `upload`.
    """
    nbytes = 0
    try:
        with adlfs.open(dst, 'wb', blocksize=buffersize, delimiter=delimiter) as fout:
            end = offset + size
            miniblock = min(size, blocksize)
            # For empty files there is no need to take the IO hit.
            if size != 0:
                with open(src, 'rb') as fin:
                    for o in range(offset, end, miniblock):
                        if shutdown_event and shutdown_event.is_set():
                            return nbytes, None
                        data = read_block(fin, o, miniblock, delimiter)
                        nbytes += fout.write(data)
                
    except Exception as e:
        exception = repr(e)
        logger.error('Upload failed %s; %s', src, exception)
        return nbytes, exception
    logger.debug('Uploaded from %s, byte offset %s', src, offset)
    return nbytes, None


def merge_chunks(adlfs, outfile, files, shutdown_event=None, overwrite=False):
    try:
        # note that it is assumed that only temp files from this run are in the segment folder created.
        # so this call is optimized to instantly delete the temp folder on concat.
        # if somehow the target file was created between the beginning of upload
        # and concat, we will remove it if the user specified overwrite.
        # here we must get the most up to date information from the service,
        # instead of relying on the local cache to ensure that we know if
        # the merge target already exists.
        if adlfs.exists(outfile, invalidate_cache=True):
            if overwrite:
                adlfs.remove(outfile, True)
            else:
                raise FileExistsError(outfile)

        adlfs.concat(outfile, files, delete_source=True)
    except Exception as e:
        exception = repr(e)
        logger.error('Merged failed %s; %s', outfile, exception)
        return exception
    logger.debug('Merged %s', outfile)
    adlfs.invalidate_cache(outfile)
    return None<|MERGE_RESOLUTION|>--- conflicted
+++ resolved
@@ -19,7 +19,6 @@
 import logging
 import os
 import pickle
-import uuid
 import time
 import errno
 import uuid
@@ -290,10 +289,6 @@
     retry_policy = ExponentialRetryPolicy(max_retries=retries, exponential_retry_interval=delay,
                                           exponential_factor=backoff)
     filesessionid = str(uuid.uuid4())
-<<<<<<< HEAD
-=======
-
->>>>>>> 9e88d05b
     try:
         nbytes = 0
         start = offset
